package commands

import (
	"time"

	"github.com/github/git-lfs/git"
	"github.com/github/git-lfs/lfs"
	"github.com/github/git-lfs/vendor/_nuts/github.com/rubyist/tracerx"
	"github.com/github/git-lfs/vendor/_nuts/github.com/spf13/cobra"
)

var (
	fetchCmd = &cobra.Command{
		Use:   "fetch",
		Short: "Downloads LFS files",
		Run:   fetchCommand,
	}
)

func fetchCommand(cmd *cobra.Command, args []string) {
	var ref string
	var err error

	if len(args) == 1 {
		ref = args[0]
	} else {
		ref, err = git.CurrentRef()
		if err != nil {
			Panic(err, "Could not fetch")
		}
	}

	fetchRef(ref)
}

func init() {
	RootCmd.AddCommand(fetchCmd)
}

func fetchRefToChan(ref string) chan *lfs.WrappedPointer {
	c := make(chan *lfs.WrappedPointer)
	pointers, err := lfs.ScanRefs(ref, "", nil)
	if err != nil {
		Panic(err, "Could not scan for Git LFS files")
	}

<<<<<<< HEAD
	go fetchAndReportToChan(pointers, c)
=======
	totalSize := int64(0)
	for _, p := range pointers {
		totalSize += p.Size
	}

	q := lfs.NewDownloadQueue(lfs.Config.ConcurrentTransfers(), len(pointers), totalSize)

	for _, p := range pointers {
		q.Add(lfs.NewDownloadable(p))
	}
>>>>>>> bbd6dbcd

	return c
}

// Fetch all binaries for a given ref (that we don't have already)
func fetchRef(ref string) {
	pointers, err := lfs.ScanRefs(ref, "", nil)
	if err != nil {
		Panic(err, "Could not scan for Git LFS files")
	}
	fetchPointers(pointers)
}

func fetchPointers(pointers []*lfs.WrappedPointer) {
	fetchAndReportToChan(pointers, nil)
}

// Fetch and report completion of each OID to a channel (optional, pass nil to skip)
func fetchAndReportToChan(pointers []*lfs.WrappedPointer, out chan<- *lfs.WrappedPointer) {
	q := lfs.NewDownloadQueue(lfs.Config.ConcurrentTransfers(), len(pointers))

	for _, p := range pointers {
		// Only add to download queue if local file is not the right size already
		// This avoids previous case of over-reporting a requirement for files we already have
		// which would only be skipped by PointerSmudgeObject later
		if !lfs.ObjectExistsOfSize(p.Oid, p.Size) {
			q.Add(lfs.NewDownloadable(p))
		} else {
			// If we already have it, report it to chan immediately to support pull/checkout
			if out != nil {
				out <- p
			}

		}
	}

	if out != nil {
		dlwatch := q.Watch()

		go func() {
			// fetch only reports single OID, but OID *might* be referenced by multiple
			// WrappedPointers if same content is at multiple paths, so map oid->slice
			oidToPointers := make(map[string][]*lfs.WrappedPointer, len(pointers))
			for _, pointer := range pointers {
				plist := oidToPointers[pointer.Oid]
				oidToPointers[pointer.Oid] = append(plist, pointer)
			}

			for oid := range dlwatch {
				plist, ok := oidToPointers[oid]
				if !ok {
					continue
				}
				for _, p := range plist {
					out <- p
				}
			}
			close(out)
		}()

	}
	processQueue := time.Now()
	q.Wait()
	tracerx.PerformanceSince("process queue", processQueue)
}<|MERGE_RESOLUTION|>--- conflicted
+++ resolved
@@ -44,20 +44,7 @@
 		Panic(err, "Could not scan for Git LFS files")
 	}
 
-<<<<<<< HEAD
 	go fetchAndReportToChan(pointers, c)
-=======
-	totalSize := int64(0)
-	for _, p := range pointers {
-		totalSize += p.Size
-	}
-
-	q := lfs.NewDownloadQueue(lfs.Config.ConcurrentTransfers(), len(pointers), totalSize)
-
-	for _, p := range pointers {
-		q.Add(lfs.NewDownloadable(p))
-	}
->>>>>>> bbd6dbcd
 
 	return c
 }
@@ -77,7 +64,12 @@
 
 // Fetch and report completion of each OID to a channel (optional, pass nil to skip)
 func fetchAndReportToChan(pointers []*lfs.WrappedPointer, out chan<- *lfs.WrappedPointer) {
-	q := lfs.NewDownloadQueue(lfs.Config.ConcurrentTransfers(), len(pointers))
+
+	totalSize := int64(0)
+	for _, p := range pointers {
+		totalSize += p.Size
+	}
+	q := lfs.NewDownloadQueue(lfs.Config.ConcurrentTransfers(), len(pointers), totalSize)
 
 	for _, p := range pointers {
 		// Only add to download queue if local file is not the right size already
