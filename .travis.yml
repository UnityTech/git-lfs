# http://docs.travis-ci.com/user/languages/go/
language: go

go: 1.5

os:
  - linux
  - osx

env:
  global:
    - GIT_LFS_TEST_DIR="$HOME/git-lfs-tests"

matrix:
  include:
    - env: git-latest
      os: linux
      addons:
        apt:
          sources:
          - git-core
          packages:
          - git
    - env: git-latest
      os: osx
      # The 'before_install' phase cannot be used here as we would override the
      # default 'before_install' phase. The 'before_script' phase is sufficient
      # for the Git install since the Git binary is only used in the tests.
      before_script:
        - >
          brew update;
          brew install git;

before_install:
  - >
    repo=`basename $PWD`;
    localDir=`dirname $PWD`;
    cfDir="`dirname $localDir`/github";
    if [[ "$localDir" != "$cfDir" ]];
    then
      mv "$localDir" "$cfDir";
      cd ../../github/$repo;
      export TRAVIS_BUILD_DIR=`dirname $TRAVIS_BUILD_DIR`/$repo;
    fi;

install: true

script: script/cibuild

notifications:
<<<<<<< HEAD
  email: false
before_install:
  - if [[ "$TRAVIS_OS_NAME" == "osx" ]]; then brew update          ; fi
  - if [[ "$TRAVIS_OS_NAME" == "osx" ]]; then brew install git     ; fi
  - repo=`basename $PWD`; localDir=`dirname $PWD`; cfDir="`dirname $localDir`/github"
  - if [[ "$localDir" != "$cfDir" ]]; then mv "$localDir" "$cfDir"; cd ../../github/$repo; export TRAVIS_BUILD_DIR=`dirname $TRAVIS_BUILD_DIR`/$repo; fi
  - export GIT_LFS_TEST_DIR="$localDir/git-lfs-tests"
=======
  email: false
>>>>>>> 05aa87db
<|MERGE_RESOLUTION|>--- conflicted
+++ resolved
@@ -48,14 +48,4 @@
 script: script/cibuild
 
 notifications:
-<<<<<<< HEAD
-  email: false
-before_install:
-  - if [[ "$TRAVIS_OS_NAME" == "osx" ]]; then brew update          ; fi
-  - if [[ "$TRAVIS_OS_NAME" == "osx" ]]; then brew install git     ; fi
-  - repo=`basename $PWD`; localDir=`dirname $PWD`; cfDir="`dirname $localDir`/github"
-  - if [[ "$localDir" != "$cfDir" ]]; then mv "$localDir" "$cfDir"; cd ../../github/$repo; export TRAVIS_BUILD_DIR=`dirname $TRAVIS_BUILD_DIR`/$repo; fi
-  - export GIT_LFS_TEST_DIR="$localDir/git-lfs-tests"
-=======
-  email: false
->>>>>>> 05aa87db
+  email: false