package transfer

import (
	"fmt"
	"hash"
	"io"
	"os"
	"path/filepath"
	"regexp"
	"strconv"

	"github.com/github/git-lfs/config"
<<<<<<< HEAD
	"github.com/github/git-lfs/errutil"
=======
	"github.com/github/git-lfs/errors"
>>>>>>> df4923c8
	"github.com/github/git-lfs/httputil"
	"github.com/github/git-lfs/localstorage"
	"github.com/github/git-lfs/tools"
	"github.com/rubyist/tracerx"
)

// Adapter for basic HTTP downloads, includes resuming via HTTP Range
type basicDownloadAdapter struct {
	*adapterBase
}

func (a *basicDownloadAdapter) ClearTempStorage() error {
	return os.RemoveAll(a.tempDir())
}

func (a *basicDownloadAdapter) tempDir() string {
	// Must be dedicated to this adapter as deleted by ClearTempStorage
	// Also make local to this repo not global, and separate to localstorage temp,
	// which gets cleared at the end of every invocation
	d := filepath.Join(localstorage.Objects().RootDir, "incomplete")
	if err := os.MkdirAll(d, 0755); err != nil {
		return os.TempDir()
	}
	return d
}

func (a *basicDownloadAdapter) WorkerStarting(workerNum int) (interface{}, error) {
	return nil, nil
}
func (a *basicDownloadAdapter) WorkerEnding(workerNum int, ctx interface{}) {
}

func (a *basicDownloadAdapter) DoTransfer(ctx interface{}, t *Transfer, cb TransferProgressCallback, authOkFunc func()) error {

	f, fromByte, hashSoFar, err := a.checkResumeDownload(t)
	if err != nil {
		return err
	}
	return a.download(t, cb, authOkFunc, f, fromByte, hashSoFar)
}

// Checks to see if a download can be resumed, and if so returns a non-nil locked file, byte start and hash
func (a *basicDownloadAdapter) checkResumeDownload(t *Transfer) (outFile *os.File, fromByte int64, hashSoFar hash.Hash, e error) {
	// lock the file by opening it for read/write, rather than checking Stat() etc
	// which could be subject to race conditions by other processes
	f, err := os.OpenFile(a.downloadFilename(t), os.O_RDWR, 0644)

	if err != nil {
		// Create a new file instead, must not already exist or error (permissions / race condition)
		newfile, err := os.OpenFile(a.downloadFilename(t), os.O_CREATE|os.O_WRONLY|os.O_EXCL, 0644)
		return newfile, 0, nil, err
	}

	// Successfully opened an existing file at this point
	// Read any existing data into hash then return file handle at end
	hash := config.OidTypeFromConfig(config.Config).GetHasher()
	n, err := io.Copy(hash, f)
	if err != nil {
		f.Close()
		return nil, 0, nil, err
	}
	tracerx.Printf("xfer: Attempting to resume download of %q from byte %d", t.Object.Oid, n)
	return f, n, hash, nil

}

// Create or open a download file for resuming
func (a *basicDownloadAdapter) downloadFilename(t *Transfer) string {
	// Not a temp file since we will be resuming it
	return filepath.Join(a.tempDir(), t.Object.Oid+".tmp")
}

// download starts or resumes and download. Always closes dlFile if non-nil
func (a *basicDownloadAdapter) download(t *Transfer, cb TransferProgressCallback, authOkFunc func(), dlFile *os.File, fromByte int64, hash hash.Hash) error {
	if dlFile != nil {
		// ensure we always close dlFile. Note that this does not conflict with the
		// early close below, as close is idempotent.
		defer dlFile.Close()
	}

	rel, ok := t.Object.Rel("download")
	if !ok {
		return errors.New("Object not found on the server.")
	}

	req, err := httputil.NewHttpRequest("GET", rel.Href, rel.Header)
	if err != nil {
		return err
	}

	if fromByte > 0 {
		if dlFile == nil || hash == nil {
			return fmt.Errorf("Cannot restart %v from %d without a file & hash", t.Object.Oid, fromByte)
		}
		// We could just use a start byte, but since we know the length be specific
		req.Header.Set("Range", fmt.Sprintf("bytes=%d-%d", fromByte, t.Object.Size-1))
	}

	res, err := httputil.DoHttpRequest(config.Config, req, t.Object.NeedsAuth())
	if err != nil {
		// Special-case status code 416 () - fall back
		if fromByte > 0 && dlFile != nil && res.StatusCode == 416 {
			tracerx.Printf("xfer: server rejected resume download request for %q from byte %d; re-downloading from start", t.Object.Oid, fromByte)
			dlFile.Close()
			os.Remove(dlFile.Name())
			return a.download(t, cb, authOkFunc, nil, 0, nil)
		}
		return errors.NewRetriableError(err)
	}
	httputil.LogTransfer(config.Config, "lfs.data.download", res)
	defer res.Body.Close()

	// Range request must return 206 & content range to confirm
	if fromByte > 0 {
		rangeRequestOk := false
		var failReason string
		// check 206 and Content-Range, fall back if either not as expected
		if res.StatusCode == 206 {
			// Probably a successful range request, check Content-Range
			if rangeHdr := res.Header.Get("Content-Range"); rangeHdr != "" {
				regex := regexp.MustCompile(`bytes (\d+)\-.*`)
				match := regex.FindStringSubmatch(rangeHdr)
				if match != nil && len(match) > 1 {
					contentStart, _ := strconv.ParseInt(match[1], 10, 64)
					if contentStart == fromByte {
						rangeRequestOk = true
					} else {
						failReason = fmt.Sprintf("Content-Range start byte incorrect: %s expected %d", match[1], fromByte)
					}
				} else {
					failReason = fmt.Sprintf("badly formatted Content-Range header: %q", rangeHdr)
				}
			} else {
				failReason = "missing Content-Range header in response"
			}
		} else {
			failReason = fmt.Sprintf("expected status code 206, received %d", res.StatusCode)
		}
		if rangeRequestOk {
			tracerx.Printf("xfer: server accepted resume download request: %q from byte %d", t.Object.Oid, fromByte)
			advanceCallbackProgress(cb, t, fromByte)
		} else {
			// Abort resume, perform regular download
			tracerx.Printf("xfer: failed to resume download for %q from byte %d: %s. Re-downloading from start", t.Object.Oid, fromByte, failReason)
			dlFile.Close()
			os.Remove(dlFile.Name())
			if res.StatusCode == 200 {
				// If status code was 200 then server just ignored Range header and
				// sent everything. Don't re-request, use this one from byte 0
				dlFile = nil
				fromByte = 0
				hash = nil
			} else {
				// re-request needed
				return a.download(t, cb, authOkFunc, nil, 0, nil)
			}
		}
	}

	// Signal auth OK on success response, before starting download to free up
	// other workers immediately
	if authOkFunc != nil {
		authOkFunc()
	}

	var hasher *tools.HashingReader
	httpReader := tools.NewRetriableReader(res.Body)

	if fromByte > 0 && hash != nil {
		// pre-load hashing reader with previous content
		hasher = tools.NewHashingReaderPreloadHash(httpReader, hash)
	} else {
<<<<<<< HEAD
		newHash := config.OidTypeFromConfig(config.Config).GetHasher()
		hasher = tools.NewHashingReaderPreloadHash(res.Body, newHash)
=======
		hasher = tools.NewHashingReader(httpReader)
>>>>>>> df4923c8
	}

	if dlFile == nil {
		// New file start
		dlFile, err = os.OpenFile(a.downloadFilename(t), os.O_WRONLY|os.O_CREATE|os.O_TRUNC, 0644)
		if err != nil {
			return err
		}
		defer dlFile.Close()
	}
	dlfilename := dlFile.Name()
	// Wrap callback to give name context
	ccb := func(totalSize int64, readSoFar int64, readSinceLast int) error {
		if cb != nil {
			return cb(t.Name, totalSize, readSoFar+fromByte, readSinceLast)
		}
		return nil
	}
	written, err := tools.CopyWithCallback(dlFile, hasher, res.ContentLength, ccb)
	if err != nil {
		return errors.Wrapf(err, "cannot write data to tempfile %q", dlfilename)
	}
	if err := dlFile.Close(); err != nil {
		return fmt.Errorf("can't close tempfile %q: %v", dlfilename, err)
	}

	if actual := hasher.Hash(); actual != t.Object.Oid {
		return fmt.Errorf("Expected OID %s, got %s after %d bytes written", t.Object.Oid, actual, written)
	}

	return tools.RenameFileCopyPermissions(dlfilename, t.Path)
}

func configureBasicDownloadAdapter(m *Manifest) {
	m.RegisterNewTransferAdapterFunc(BasicAdapterName, Download, func(name string, dir Direction) TransferAdapter {
		switch dir {
		case Download:
			bd := &basicDownloadAdapter{newAdapterBase(name, dir, nil)}
			// self implements impl
			bd.transferImpl = bd
			return bd
		case Upload:
			panic("Should never ask this func to upload")
		}
		return nil
	})
}<|MERGE_RESOLUTION|>--- conflicted
+++ resolved
@@ -10,11 +10,7 @@
 	"strconv"
 
 	"github.com/github/git-lfs/config"
-<<<<<<< HEAD
-	"github.com/github/git-lfs/errutil"
-=======
 	"github.com/github/git-lfs/errors"
->>>>>>> df4923c8
 	"github.com/github/git-lfs/httputil"
 	"github.com/github/git-lfs/localstorage"
 	"github.com/github/git-lfs/tools"
@@ -187,12 +183,8 @@
 		// pre-load hashing reader with previous content
 		hasher = tools.NewHashingReaderPreloadHash(httpReader, hash)
 	} else {
-<<<<<<< HEAD
 		newHash := config.OidTypeFromConfig(config.Config).GetHasher()
-		hasher = tools.NewHashingReaderPreloadHash(res.Body, newHash)
-=======
-		hasher = tools.NewHashingReader(httpReader)
->>>>>>> df4923c8
+		hasher = tools.NewHashingReaderPreloadHash(httpReader, newHash)
 	}
 
 	if dlFile == nil {
