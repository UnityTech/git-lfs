package lfs

import (
	"bufio"
	"bytes"
	"fmt"
	"io"
	"os"
	"regexp"
	"sort"
	"strconv"
	"strings"

<<<<<<< HEAD
	"github.com/github/git-lfs/config"
	"github.com/github/git-lfs/errutil"
=======
	"github.com/github/git-lfs/errors"
>>>>>>> df4923c8
	"github.com/github/git-lfs/progress"
	"github.com/github/git-lfs/transfer"
)

var (
	v1Aliases = []string{
		"http://git-media.io/v/2",            // alpha
		"https://hawser.github.com/spec/v1",  // pre-release
		"https://git-lfs.github.com/spec/v1", // public launch
	}
	latest      = "https://git-lfs.github.com/spec/v1"
	matcherRE   = regexp.MustCompile("git-media|hawser|git-lfs")
	extRE       = regexp.MustCompile(`\Aext-\d{1}-\w+`)
	pointerKeys = []string{"version", "oid", "size", "uc_md5"}
)

type Pointer struct {
	Version    string
	Oid        string
	OidType    *config.OidType
	Size       int64
	Extensions []*PointerExtension
}

// A PointerExtension is parsed from the Git LFS Pointer file.
type PointerExtension struct {
	Name     string
	Priority int
	Oid      string
	OidType  *config.OidType
}

type ByPriority []*PointerExtension

func (p ByPriority) Len() int           { return len(p) }
func (p ByPriority) Swap(i, j int)      { p[i], p[j] = p[j], p[i] }
func (p ByPriority) Less(i, j int) bool { return p[i].Priority < p[j].Priority }

func NewPointer(oid string, oidType *config.OidType, size int64, exts []*PointerExtension) *Pointer {
	return &Pointer{latest, oid, oidType, size, exts}
}

func NewPointerExtension(name string, priority int, oid string, oidType *config.OidType) *PointerExtension {
	return &PointerExtension{name, priority, oid, oidType}
}

func (p *Pointer) Smudge(writer io.Writer, workingfile string, download bool, manifest *transfer.Manifest, cb progress.CopyCallback) error {
	return PointerSmudge(writer, p, workingfile, download, manifest, cb)
}

func (p *Pointer) Encode(writer io.Writer) (int, error) {
	return EncodePointer(writer, p)
}

func (p *Pointer) Encoded() string {
	if p.Size == 0 {
		return ""
	}

	var buffer bytes.Buffer
	buffer.WriteString(fmt.Sprintf("version %s\n", latest))
	for _, ext := range p.Extensions {
		buffer.WriteString(fmt.Sprintf("ext-%d-%s %s:%s\n", ext.Priority, ext.Name, ext.OidType.Name, ext.Oid))
	}
	buffer.WriteString(fmt.Sprintf("oid %s:%s\n", p.OidType.Name, p.Oid))
	buffer.WriteString(fmt.Sprintf("size %d\n", p.Size))
	if p.OidType.Name == "md5" {
		buffer.WriteString(fmt.Sprintf("uc_md5 %s\n", p.Oid))
	}
	return buffer.String()
}

func EncodePointer(writer io.Writer, pointer *Pointer) (int, error) {
	return writer.Write([]byte(pointer.Encoded()))
}

func DecodePointerFromFile(file string) (*Pointer, error) {
	// Check size before reading
	stat, err := os.Stat(file)
	if err != nil {
		return nil, err
	}
	if stat.Size() > blobSizeCutoff {
		return nil, errors.NewNotAPointerError(errors.New("file size exceeds lfs pointer size cutoff"))
	}
	f, err := os.OpenFile(file, os.O_RDONLY, 0644)
	if err != nil {
		return nil, err
	}
	defer f.Close()
	return DecodePointer(f)
}
func DecodePointer(reader io.Reader) (*Pointer, error) {
	_, p, err := DecodeFrom(reader)
	return p, err
}

func DecodeFrom(reader io.Reader) ([]byte, *Pointer, error) {
	buf := make([]byte, blobSizeCutoff)
	written, err := reader.Read(buf)
	output := buf[0:written]

	if err != nil {
		return output, nil, err
	}

	p, err := decodeKV(bytes.TrimSpace(output))
	return output, p, err
}

func verifyVersion(version string) error {
	if len(version) == 0 {
		return errors.NewNotAPointerError(errors.New("Missing version"))
	}

	for _, v := range v1Aliases {
		if v == version {
			return nil
		}
	}

	return errors.New("Invalid version: " + version)
}

func decodeKV(data []byte) (*Pointer, error) {
	kvps, exts, err := decodeKVData(data)
	if err != nil {
		if errors.IsBadPointerKeyError(err) {
			return nil, errors.StandardizeBadPointerError(err)
		}
		return nil, err
	}

	if err := verifyVersion(kvps["version"]); err != nil {
		return nil, err
	}

	value, ok := kvps["oid"]
	if !ok {
		return nil, errors.New("Invalid Oid")
	}

	oid, oidtype, err := parseOid(value)
	if err != nil {
		return nil, err
	}

	value, ok = kvps["size"]
	size, err := strconv.ParseInt(value, 10, 0)
	if err != nil || size < 0 {
		return nil, fmt.Errorf("Invalid size: %q", value)
	}

	var extensions []*PointerExtension
	if exts != nil {
		for key, value := range exts {
			ext, err := parsePointerExtension(key, value)
			if err != nil {
				return nil, err
			}
			extensions = append(extensions, ext)
		}
		if err = validatePointerExtensions(extensions); err != nil {
			return nil, err
		}
		sort.Sort(ByPriority(extensions))
	}

	return NewPointer(oid, oidtype, size, extensions), nil
}

func parseOid(value string) (string, *config.OidType, error) {
	parts := strings.SplitN(value, ":", 2)
	if len(parts) != 2 {
		return "", nil, errors.New("Invalid Oid value: " + value)
	}
	oid_type := parts[0]
	oid := parts[1]

	expected := config.OidTypeFromConfig(config.Config)

	if !expected.Validator.Match([]byte(oid)) {
		return "", nil, errors.New("Invalid Oid: " + oid)
	}
	if oid_type != expected.Name {
		return "", nil, fmt.Errorf("This repository uses %s instead got %s for object %s", expected.Name, oid_type, oid)
	}

	return oid, expected, nil
}

func parsePointerExtension(key string, value string) (*PointerExtension, error) {
	keyParts := strings.SplitN(key, "-", 3)
	if len(keyParts) != 3 || keyParts[0] != "ext" {
		return nil, errors.New("Invalid extension value: " + value)
	}

	p, err := strconv.Atoi(keyParts[1])
	if err != nil || p < 0 {
		return nil, errors.New("Invalid priority: " + keyParts[1])
	}

	name := keyParts[2]

	oid, oidtype, err := parseOid(value)
	if err != nil {
		return nil, err
	}

	return NewPointerExtension(name, p, oid, oidtype), nil
}

func validatePointerExtensions(exts []*PointerExtension) error {
	m := make(map[int]struct{})
	for _, ext := range exts {
		if _, exist := m[ext.Priority]; exist {
			return fmt.Errorf("Duplicate priority found: %d", ext.Priority)
		}
		m[ext.Priority] = struct{}{}
	}
	return nil
}

func decodeKVData(data []byte) (kvps map[string]string, exts map[string]string, err error) {
	kvps = make(map[string]string)

	if !matcherRE.Match(data) {
		err = errors.NewNotAPointerError(errors.New("invalid header"))
		return
	}

	scanner := bufio.NewScanner(bytes.NewBuffer(data))
	line := 0
	numKeys := len(pointerKeys)
	for scanner.Scan() {
		text := scanner.Text()
		if len(text) == 0 {
			continue
		}

		parts := strings.SplitN(text, " ", 2)
		if len(parts) < 2 {
			err = fmt.Errorf("Error reading line %d: %s", line, text)
			return
		}

		key := parts[0]
		value := parts[1]

		if numKeys <= line {
			err = fmt.Errorf("Extra line: %s", text)
			return
		}

		if expected := pointerKeys[line]; key != expected {
			if !extRE.Match([]byte(key)) {
				err = errors.NewBadPointerKeyError(expected, key)
				return
			}
			if exts == nil {
				exts = make(map[string]string)
			}
			exts[key] = value
			continue
		}

		line += 1
		kvps[key] = value
	}

	err = scanner.Err()
	return
}<|MERGE_RESOLUTION|>--- conflicted
+++ resolved
@@ -11,12 +11,8 @@
 	"strconv"
 	"strings"
 
-<<<<<<< HEAD
 	"github.com/github/git-lfs/config"
-	"github.com/github/git-lfs/errutil"
-=======
 	"github.com/github/git-lfs/errors"
->>>>>>> df4923c8
 	"github.com/github/git-lfs/progress"
 	"github.com/github/git-lfs/transfer"
 )
@@ -198,11 +194,11 @@
 
 	expected := config.OidTypeFromConfig(config.Config)
 
+	if oid_type != expected.Name {
+		return "", nil, fmt.Errorf("This repository uses %s instead got %s for object %s", expected.Name, oid_type, oid)
+	}
 	if !expected.Validator.Match([]byte(oid)) {
 		return "", nil, errors.New("Invalid Oid: " + oid)
-	}
-	if oid_type != expected.Name {
-		return "", nil, fmt.Errorf("This repository uses %s instead got %s for object %s", expected.Name, oid_type, oid)
 	}
 
 	return oid, expected, nil
