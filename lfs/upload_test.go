--- conflicted
+++ resolved
@@ -615,13 +615,7 @@
 		t.Fatal(err)
 	}
 
-<<<<<<< HEAD
-	fmt.Fprintf(os.Stderr, "ERROR: %#v", wErr)
-
-	if wErr.Panic {
-=======
 	if IsFatalError(err) {
->>>>>>> 86f9d3d8
 		t.Fatal("should not panic")
 	}
 
