#!/usr/bin/env bash

. "test/testlib.sh"

begin_test "fetch"
(
  set -e

  reponame="$(basename "$0" ".sh")"
  setup_remote_repo "$reponame"

  clone_repo "$reponame" clone

  clone_repo "$reponame" repo

  git lfs track "*.dat" 2>&1 | tee track.log
  grep "Tracking \*.dat" track.log

  contents="a"
  contents_oid=$(calc_oid "$contents")

  printf "$contents" > a.dat
  git add a.dat
  git add .gitattributes
  git commit -m "add a.dat" 2>&1 | tee commit.log
  grep "master (root-commit)" commit.log
  grep "2 files changed" commit.log
  grep "create mode 100644 a.dat" commit.log
  grep "create mode 100644 .gitattributes" commit.log

  [ "a" = "$(cat a.dat)" ]

  assert_local_object "$contents_oid" 1

  refute_server_object "$reponame" "$contents_oid"

  git push origin master 2>&1 | tee push.log
  grep "(1 of 1 files)" push.log
  grep "master -> master" push.log

  assert_server_object "$reponame" "$contents_oid"

  # Add a file in a different branch
  git checkout -b newbranch
  b="b"
  b_oid=$(calc_oid "$b")
  printf "$b" > b.dat
  git add b.dat
  git commit -m "add b.dat"
  assert_local_object "$b_oid" 1

  git push origin newbranch
  assert_server_object "$reponame" "$b_oid"

  # change to the clone's working directory
  cd ../clone

  git pull 2>&1 | grep "Downloading a.dat (1 B)"

  [ "a" = "$(cat a.dat)" ]

  assert_local_object "$contents_oid" 1


  # Remove the working directory and lfs files
  rm -rf .git/lfs/objects
  git lfs fetch 2>&1 | grep "(1 of 1 files)"
  assert_local_object "$contents_oid" 1

  # test with just remote specified
  rm -rf .git/lfs/objects
  git lfs fetch origin 2>&1 | grep "(1 of 1 files)"
  assert_local_object "$contents_oid" 1

  git checkout newbranch
  git checkout master
  rm -rf .git/lfs/objects

  git lfs fetch origin master newbranch
  assert_local_object "$contents_oid" 1
  assert_local_object "$b_oid" 1

  # Test include / exclude filters supplied in gitconfig
  rm -rf .git/lfs/objects
  git config "lfs.fetchinclude" "a*"
  git lfs fetch origin master newbranch
  assert_local_object "$contents_oid" 1
  refute_local_object "$b_oid"

  rm -rf .git/lfs/objects
  git config --unset "lfs.fetchinclude"
  git config "lfs.fetchexclude" "a*"
  git lfs fetch origin master newbranch
  refute_local_object "$contents_oid"
  assert_local_object "$b_oid" 1

  rm -rf .git/lfs/objects
  git config "lfs.fetchinclude" "a*,b*"
  git config "lfs.fetchexclude" "c*,d*"
  git lfs fetch origin master newbranch
  assert_local_object "$contents_oid" 1
  assert_local_object "$b_oid" 1

  rm -rf .git/lfs/objects
  git config "lfs.fetchinclude" "c*,d*"
  git config "lfs.fetchexclude" "a*,b*"
  git lfs fetch origin master newbranch
  refute_local_object "$contents_oid"
  refute_local_object "$b_oid"

  # Test include / exclude filters supplied on the command line
  git config --unset "lfs.fetchinclude"
  git config --unset "lfs.fetchexclude"
  rm -rf .git/lfs/objects
  git lfs fetch --include="a*" origin master newbranch
  assert_local_object "$contents_oid" 1
  refute_local_object "$b_oid"

  rm -rf .git/lfs/objects
  git lfs fetch --exclude="a*" origin master newbranch
  refute_local_object "$contents_oid"
  assert_local_object "$b_oid" 1

  rm -rf .git/lfs/objects
  git lfs fetch -I "a*,b*" -X "c*,d*" origin master newbranch
  assert_local_object "$contents_oid" 1
  assert_local_object "$b_oid" 1

  rm -rf .git/lfs/objects
  git lfs fetch --include="c*,d*" --exclude="a*,b*" origin master newbranch
  refute_local_object "$contents_oid"
  refute_local_object "$b_oid"

  # test fail case error code
  rm -rf .git/lfs/objects
  delete_server_object "$reponame" "$b_oid"
  refute_server_object "$reponame" "$b_oid"
  # should return non-zero, but should also download all the other valid files too
  set +e
  git lfs fetch origin master newbranch
  fetch_exit=$?
  set -e
  [ "$fetch_exit" != "0" ]
  assert_local_object "$contents_oid" 1
  refute_local_object "$b_oid"

)
end_test

begin_test "fetch-recent"
(
  set -e

  reponame="fetch-recent"
  setup_remote_repo "$reponame"

  clone_repo "$reponame" "$reponame"

  git lfs track "*.dat" 2>&1 | tee track.log
  grep "Tracking \*.dat" track.log

  # generate content we'll use
  content0="filecontent0"
  content1="filecontent1"
  content2="filecontent2"
  content3="filecontent3"
  content4="filecontent4"
  content5="filecontent5"
  oid0=$(calc_oid "$content0")
  oid1=$(calc_oid "$content1")
  oid2=$(calc_oid "$content2")
  oid3=$(calc_oid "$content3")
  oid4=$(calc_oid "$content4")
  oid5=$(calc_oid "$content5")

  echo "[
  {
    \"CommitDate\":\"$(get_date -18d)\",
    \"Files\":[
      {\"Filename\":\"file1.dat\",\"Size\":${#content0}, \"Data\":\"$content0\"},
      {\"Filename\":\"file3.dat\",\"Size\":${#content5}, \"Data\":\"$content5\"}]
  },
  {
    \"CommitDate\":\"$(get_date -14d)\",
    \"Files\":[
      {\"Filename\":\"file1.dat\",\"Size\":${#content1}, \"Data\":\"$content1\"}]
  },
  {
    \"CommitDate\":\"$(get_date -5d)\",
    \"NewBranch\":\"other_branch\",
    \"Files\":[
      {\"Filename\":\"file1.dat\",\"Size\":${#content4}, \"Data\":\"$content4\"}]
  },
  {
    \"CommitDate\":\"$(get_date -1d)\",
    \"ParentBranches\":[\"master\"],
    \"Files\":[
      {\"Filename\":\"file1.dat\",\"Size\":${#content2}, \"Data\":\"$content2\"},
      {\"Filename\":\"file2.dat\",\"Size\":${#content3}, \"Data\":\"$content3\"}]
  }
  ]" | lfstest-testutils addcommits

  git push origin master
  git push origin other_branch
  assert_server_object "$reponame" "$oid0"
  assert_server_object "$reponame" "$oid1"
  assert_server_object "$reponame" "$oid2"
  assert_server_object "$reponame" "$oid3"
  assert_server_object "$reponame" "$oid4"

  rm -rf .git/lfs/objects

  git config lfs.fetchrecentalways false
  git config lfs.fetchrecentrefsdays 0
  git config lfs.fetchrecentremoterefs false
  git config lfs.fetchrecentcommitsdays 7

  # fetch normally, should just get the last state for file1/2
  git lfs fetch origin master
  assert_local_object "$oid2" "${#content2}"
  assert_local_object "$oid3" "${#content3}"
  assert_local_object "$oid5" "${#content5}"
  refute_local_object "$oid0"
  refute_local_object "$oid1"
  refute_local_object "$oid4"

  rm -rf .git/lfs/objects

  # now fetch recent - just commits for now
  git config lfs.fetchrecentrefsdays 0
  git config lfs.fetchrecentremoterefs false
  git config lfs.fetchrecentcommitsdays 7

  git lfs fetch --recent origin
  # that should have fetched master plus previous state needed within 7 days
  # current state
  assert_local_object "$oid2" "${#content2}"
  assert_local_object "$oid3" "${#content3}"
  # previous state is the 'before' state of any commits made in last 7 days
  # ie you can check out anything in last 7 days (may have non-LFS commits in between)
  assert_local_object "$oid1" "${#content1}"
  refute_local_object "$oid0"
  refute_local_object "$oid4"

  rm -rf .git/lfs/objects
  # now fetch other_branch as well
  git config lfs.fetchrecentrefsdays 6
  git config lfs.fetchrecentremoterefs false
  git config lfs.fetchrecentcommitsdays 7

  git lfs fetch --recent origin
  # that should have fetched master plus previous state needed within 7 days
  # current state PLUS refs within 6 days (& their commits within 7)
  assert_local_object "$oid2" "${#content2}"
  assert_local_object "$oid3" "${#content3}"
  assert_local_object "$oid1" "${#content1}"
  assert_local_object "$oid4" "${#content4}"
  # still omits oid0 since that's at best 13 days prior to other_branch tip
  refute_local_object "$oid0"

  # now test that a 14 day limit picks oid0 up from other_branch
  # because other_branch was itself 5 days ago, 5+14=19 day search limit
  git config lfs.fetchrecentcommitsdays 14

  git lfs fetch --recent origin
  assert_local_object "$oid0" "${#content0}"

  # push branch & test remote branch recent
  git push origin other_branch
  git branch -D other_branch

  rm -rf .git/lfs/objects
  git config lfs.fetchrecentcommitsdays 0
  git config lfs.fetchrecentremoterefs false
  git config lfs.fetchrecentrefsdays 6
  git lfs fetch --recent origin
  # should miss #4 until we include remote branches (#1 will always be missing commitdays=0)
  assert_local_object "$oid2" "${#content2}"
  assert_local_object "$oid3" "${#content3}"
  refute_local_object "$oid1"
  refute_local_object "$oid0"
  refute_local_object "$oid4"
  # pick up just snapshot at remote ref, ie #4
  git config lfs.fetchrecentremoterefs true
  git lfs fetch --recent origin
  assert_local_object "$oid4" "${#content4}"
  refute_local_object "$oid0"
  refute_local_object "$oid1"

)
end_test

begin_test "fetch-all"
(
  set -e

  reponame="fetch-all"
  setup_remote_repo "$reponame"

  clone_repo "$reponame" "$reponame"

  git lfs track "*.dat" 2>&1 | tee track.log
  grep "Tracking \*.dat" track.log

  NUMFILES=12
  # generate content we'll use
  for ((a=0; a < NUMFILES ; a++))
  do
    content[$a]="filecontent$a"
    oid[$a]=$(calc_oid "${content[$a]}")
  done

  echo "[
  {
    \"CommitDate\":\"$(get_date -180d)\",
    \"Files\":[
      {\"Filename\":\"file1.dat\",\"Size\":${#content[0]}, \"Data\":\"${content[0]}\"},
      {\"Filename\":\"file2.dat\",\"Size\":${#content[1]}, \"Data\":\"${content[1]}\"}]
  },
  {
    \"NewBranch\":\"branch1\",
    \"CommitDate\":\"$(get_date -140d)\",
    \"Files\":[
      {\"Filename\":\"file3.dat\",\"Size\":${#content[2]}, \"Data\":\"${content[2]}\"}]
  },
  {
    \"ParentBranches\":[\"master\"],
    \"CommitDate\":\"$(get_date -100d)\",
    \"Files\":[
      {\"Filename\":\"file1.dat\",\"Size\":${#content[3]}, \"Data\":\"${content[3]}\"}]
  },
  {
    \"NewBranch\":\"remote_branch_only\",
    \"CommitDate\":\"$(get_date -80d)\",
    \"Files\":[
      {\"Filename\":\"file2.dat\",\"Size\":${#content[4]}, \"Data\":\"${content[4]}\"}]
  },
  {
    \"ParentBranches\":[\"master\"],
    \"CommitDate\":\"$(get_date -75d)\",
    \"Files\":[
      {\"Filename\":\"file4.dat\",\"Size\":${#content[5]}, \"Data\":\"${content[5]}\"}]
  },
  {
    \"NewBranch\":\"tag_only\",
    \"Tags\":[\"tag1\"],
    \"CommitDate\":\"$(get_date -70d)\",
    \"Files\":[
      {\"Filename\":\"file4.dat\",\"Size\":${#content[6]}, \"Data\":\"${content[6]}\"}]
  },
  {
    \"ParentBranches\":[\"master\"],
    \"CommitDate\":\"$(get_date -60d)\",
    \"Files\":[
      {\"Filename\":\"file1.dat\",\"Size\":${#content[7]}, \"Data\":\"${content[7]}\"}]
  },
  {
    \"NewBranch\":\"branch3\",
    \"CommitDate\":\"$(get_date -50d)\",
    \"Files\":[
      {\"Filename\":\"file4.dat\",\"Size\":${#content[8]}, \"Data\":\"${content[8]}\"}]
  },
  {
    \"CommitDate\":\"$(get_date -40d)\",
    \"ParentBranches\":[\"master\"],
    \"Files\":[
      {\"Filename\":\"file1.dat\",\"Size\":${#content[9]}, \"Data\":\"${content[9]}\"},
      {\"Filename\":\"file2.dat\",\"Size\":${#content[10]}, \"Data\":\"${content[10]}\"}]
  },
  {
    \"ParentBranches\":[\"master\"],
    \"CommitDate\":\"$(get_date -30d)\",
    \"Files\":[
      {\"Filename\":\"file4.dat\",\"Size\":${#content[11]}, \"Data\":\"${content[11]}\"}]
  }
  ]" | lfstest-testutils addcommits

  git push origin master
  git push origin branch1
  git push origin branch3
  git push origin remote_branch_only
  git push origin tag_only
  for ((a=0; a < NUMFILES ; a++))
  do
    assert_server_object "$reponame" "${oid[$a]}"
  done

  # delete remote_branch_only and make sure that objects are downloaded even
  # though not checked out to a local branch (full backup always)
  git branch -D remote_branch_only

  # delete tag_only to make sure objects are downloaded when only reachable from tag
  git branch -D tag_only

  rm -rf .git/lfs/objects

  git lfs fetch --all origin
  for ((a=0; a < NUMFILES ; a++))
  do
    assert_local_object "${oid[$a]}" "${#content[$a]}"
  done

)
end_test

begin_test "fetch: outside git repository"
(
  set +e
  git lfs fetch 2>&1 > fetch.log
  res=$?

  set -e
  if [ "$res" = "0" ]; then
    echo "Passes because $GIT_LFS_TEST_DIR is unset."
    exit 0
  fi
  [ "$res" = "128" ]
  grep "Not in a git repository" fetch.log
)
end_test

<<<<<<< HEAD
begin_test "fetch with no origin remote"
(
  set -e

  reponame="fetch-no-remote"
  setup_remote_repo "$reponame"

  clone_repo "$reponame" no-remote-clone

  clone_repo "$reponame" no-remote-repo
=======
begin_test "fetch --prune"
(
  set -e

  reponame="fetch_prune"
  setup_remote_repo "remote_$reponame"

  clone_repo "remote_$reponame" "clone_$reponame"
>>>>>>> 7a615bb9

  git lfs track "*.dat" 2>&1 | tee track.log
  grep "Tracking \*.dat" track.log

<<<<<<< HEAD
  contents="a"
  contents_oid=$(calc_oid "$contents")

  printf "$contents" > a.dat
  git add a.dat
  git add .gitattributes
  git commit -m "add a.dat" 2>&1 | tee commit.log
  grep "master (root-commit)" commit.log
  grep "2 files changed" commit.log
  grep "create mode 100644 a.dat" commit.log
  grep "create mode 100644 .gitattributes" commit.log

  [ "a" = "$(cat a.dat)" ]

  assert_local_object "$contents_oid" 1

  refute_server_object "$reponame" "$contents_oid"

  git push origin master 2>&1 | tee push.log
  grep "(1 of 1 files)" push.log
  grep "master -> master" push.log


  # change to the clone's working directory
  cd ../no-remote-clone

  # pull commits & lfs
  git pull 2>&1 | grep "Downloading a.dat (1 B)"
  assert_local_object "$contents_oid" 1

  # now checkout detached HEAD so we're not tracking anything on remote
  git checkout --detach

  # delete lfs
  rm -rf .git/lfs

  # rename remote from 'origin' to 'something'
  git remote rename origin something

  # fetch should still pick this remote as in the case of no tracked remote,
  # and no origin, but only 1 remote, should pick the only one as default
  git lfs fetch
  assert_local_object "$contents_oid" 1

  # delete again, now add a second remote, also non-origin
  rm -rf .git/lfs
  git remote add something2 "$GITSERVER/$reponame"
  git lfs fetch 2>&1 | grep "No default remote"
  refute_local_object "$contents_oid"

=======
  content_head="HEAD content"
  content_commit2="Content for commit 2 (prune)"
  content_commit1="Content for commit 1 (prune)"
  oid_head=$(calc_oid "$content_head")
  oid_commit2=$(calc_oid "$content_commit2")
  oid_commit1=$(calc_oid "$content_commit1")

  echo "[
  {
    \"CommitDate\":\"$(get_date -50d)\",
    \"Files\":[
      {\"Filename\":\"file.dat\",\"Size\":${#content_commit1}, \"Data\":\"$content_commit1\"}]
  },
  {
    \"CommitDate\":\"$(get_date -35d)\",
    \"Files\":[
      {\"Filename\":\"file.dat\",\"Size\":${#content_commit2}, \"Data\":\"$content_commit2\"}]
  },
  {
    \"CommitDate\":\"$(get_date -25d)\",
    \"Files\":[
      {\"Filename\":\"file.dat\",\"Size\":${#content_head}, \"Data\":\"$content_head\"}]
  }
  ]" | lfstest-testutils addcommits

  # push all so no unpushed reason to not prune
  git push origin master

  # set no recents so max ability to prune
  git config lfs.fetchrecentrefsdays 0
  git config lfs.fetchrecentcommitsdays 0 

  # delete HEAD object to prove that we still download something
  # also prune at the same time which will remove anything other than HEAD
  delete_local_object "$oid_head"
  git lfs fetch --prune
  assert_local_object "$oid_head" "${#content_head}"
  refute_local_object "$oid_commit1"
  refute_local_object "$oid_commit2"
>>>>>>> 7a615bb9

)
end_test<|MERGE_RESOLUTION|>--- conflicted
+++ resolved
@@ -419,7 +419,6 @@
 )
 end_test
 
-<<<<<<< HEAD
 begin_test "fetch with no origin remote"
 (
   set -e
@@ -430,21 +429,10 @@
   clone_repo "$reponame" no-remote-clone
 
   clone_repo "$reponame" no-remote-repo
-=======
-begin_test "fetch --prune"
-(
-  set -e
-
-  reponame="fetch_prune"
-  setup_remote_repo "remote_$reponame"
-
-  clone_repo "remote_$reponame" "clone_$reponame"
->>>>>>> 7a615bb9
 
   git lfs track "*.dat" 2>&1 | tee track.log
   grep "Tracking \*.dat" track.log
 
-<<<<<<< HEAD
   contents="a"
   contents_oid=$(calc_oid "$contents")
 
@@ -494,8 +482,21 @@
   git remote add something2 "$GITSERVER/$reponame"
   git lfs fetch 2>&1 | grep "No default remote"
   refute_local_object "$contents_oid"
-
-=======
+)
+end_test
+
+begin_test "fetch --prune"
+(
+  set -e
+
+  reponame="fetch_prune"
+  setup_remote_repo "remote_$reponame"
+
+  clone_repo "remote_$reponame" "clone_$reponame"
+
+  git lfs track "*.dat" 2>&1 | tee track.log
+  grep "Tracking \*.dat" track.log
+
   content_head="HEAD content"
   content_commit2="Content for commit 2 (prune)"
   content_commit1="Content for commit 1 (prune)"
@@ -526,7 +527,7 @@
 
   # set no recents so max ability to prune
   git config lfs.fetchrecentrefsdays 0
-  git config lfs.fetchrecentcommitsdays 0 
+  git config lfs.fetchrecentcommitsdays 0
 
   # delete HEAD object to prove that we still download something
   # also prune at the same time which will remove anything other than HEAD
@@ -535,7 +536,5 @@
   assert_local_object "$oid_head" "${#content_head}"
   refute_local_object "$oid_commit1"
   refute_local_object "$oid_commit2"
->>>>>>> 7a615bb9
-
 )
 end_test